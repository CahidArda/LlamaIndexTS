{
  "name": "llamaindex",
  "version": "0.6.4",
  "license": "MIT",
  "type": "module",
  "keywords": [
    "llm",
    "llama",
    "openai",
    "gpt",
    "data science",
    "prompt",
    "prompt engineering",
    "chatgpt",
    "machine learning",
    "ml",
    "embedding",
    "vectorstore",
    "data framework",
    "llamaindex"
  ],
  "dependencies": {
    "@anthropic-ai/sdk": "0.27.1",
    "@aws-crypto/sha256-js": "^5.2.0",
    "@azure/identity": "^4.4.1",
    "@datastax/astra-db-ts": "^1.4.1",
    "@discordjs/rest": "^2.3.0",
    "@discoveryjs/json-ext": "^0.6.1",
    "@google-cloud/vertexai": "1.2.0",
    "@google/generative-ai": "0.12.0",
    "@grpc/grpc-js": "^1.11.1",
    "@huggingface/inference": "^2.8.0",
    "@llamaindex/cloud": "workspace:*",
    "@llamaindex/core": "workspace:*",
    "@llamaindex/env": "workspace:*",
    "@llamaindex/groq": "workspace:*",
    "@llamaindex/openai": "workspace:*",
    "@mistralai/mistralai": "^1.0.4",
    "@mixedbread-ai/sdk": "^2.2.11",
    "@pinecone-database/pinecone": "^3.0.2",
    "@qdrant/js-client-rest": "^1.11.0",
    "@types/lodash": "^4.17.7",
    "@types/node": "^22.5.1",
    "@types/papaparse": "^5.3.14",
    "@types/pg": "^8.11.8",
<<<<<<< HEAD
    "@upstash/vector": "^1.1.5",
    "@xenova/transformers": "^2.17.2",
=======
>>>>>>> a3618e76
    "@zilliz/milvus2-sdk-node": "^2.4.6",
    "ajv": "^8.17.1",
    "assemblyai": "^4.7.0",
    "chromadb": "1.8.1",
    "cohere-ai": "7.13.0",
    "discord-api-types": "^0.37.98",
    "groq-sdk": "^0.6.1",
    "js-tiktoken": "^1.0.14",
    "lodash": "^4.17.21",
    "magic-bytes.js": "^1.10.0",
    "mammoth": "^1.7.2",
    "md-utils-ts": "^2.0.0",
    "mongodb": "^6.7.0",
    "notion-md-crawler": "^1.0.0",
    "openai": "^4.60.0",
    "papaparse": "^5.4.1",
    "pathe": "^1.1.2",
    "portkey-ai": "0.1.16",
    "rake-modified": "^1.0.8",
    "string-strip-html": "^13.4.8",
    "tiktoken": "^1.0.15",
    "unpdf": "^0.11.0",
    "weaviate-client": "^3.1.4",
    "wikipedia": "^2.1.2",
    "wink-nlp": "^2.3.0",
    "zod": "^3.23.8"
  },
  "peerDependencies": {
    "@notionhq/client": "^2.2.15",
    "pg": "^8.12.0",
    "pgvector": "0.2.0"
  },
  "peerDependenciesMeta": {
    "@notionhq/client": {
      "optional": true
    },
    "pg": {
      "optional": true
    },
    "pgvector": {
      "optional": true
    }
  },
  "devDependencies": {
    "@notionhq/client": "^2.2.15",
    "@swc/cli": "^0.4.0",
    "@swc/core": "^1.7.22",
    "@xenova/transformers": "^2.17.2",
    "concurrently": "^8.2.2",
    "glob": "^11.0.0",
    "pg": "^8.12.0",
    "pgvector": "0.2.0",
    "typescript": "^5.6.2"
  },
  "engines": {
    "node": ">=18.0.0"
  },
  "types": "./dist/type/index.d.ts",
  "main": "./dist/cjs/index.js",
  "exports": {
    ".": {
      "react-server": {
        "types": "./dist/type/index.react-server.d.ts",
        "default": "./dist/index.react-server.js"
      },
      "workerd": {
        "types": "./dist/type/index.workerd.d.ts",
        "default": "./dist/index.workerd.js"
      },
      "edge-light": {
        "types": "./dist/type/index.edge.d.ts",
        "default": "./dist/index.edge.js"
      },
      "import": {
        "types": "./dist/type/index.d.ts",
        "default": "./dist/index.js"
      },
      "require": {
        "types": "./dist/type/index.d.ts",
        "default": "./dist/cjs/index.js"
      }
    },
    "./internal/*": {
      "import": "./dist/not-allow.js",
      "require": "./dist/cjs/not-allow.js"
    },
    "./readers/SimpleDirectoryReader": {
      "workerd": {
        "types": "./dist/type/readers/SimpleDirectoryReader.edge.d.ts",
        "default": "./dist/readers/SimpleDirectoryReader.edge.js"
      },
      "edge-light": {
        "types": "./dist/type/readers/SimpleDirectoryReader.edge.d.ts",
        "default": "./dist/readers/SimpleDirectoryReader.edge.js"
      },
      "import": {
        "types": "./dist/type/readers/SimpleDirectoryReader.d.ts",
        "default": "./dist/readers/SimpleDirectoryReader.js"
      },
      "require": {
        "types": "./dist/type/readers/SimpleDirectoryReader.d.ts",
        "default": "./dist/cjs/readers/SimpleDirectoryReader.js"
      }
    },
    "./*": {
      "import": {
        "types": "./dist/type/*.d.ts",
        "default": "./dist/*.js"
      },
      "require": {
        "types": "./dist/type/*.d.ts",
        "default": "./dist/cjs/*.js"
      }
    }
  },
  "files": [
    "dist",
    "CHANGELOG.md",
    "examples",
    "!**/*.tsbuildinfo"
  ],
  "repository": {
    "type": "git",
    "url": "https://github.com/run-llama/LlamaIndexTS.git",
    "directory": "packages/llamaindex"
  },
  "scripts": {
    "lint": "eslint .",
    "build": "rm -rf ./dist && pnpm run build:esm && pnpm run build:cjs && pnpm run build:type",
    "build:esm": "swc src -d dist --strip-leading-paths --config-file ../../.swcrc",
    "build:cjs": "swc src -d dist/cjs --strip-leading-paths --config-file ../../.cjs.swcrc",
    "build:type": "tsc -p tsconfig.json",
    "copy": "cp -r ../../README.md ../../LICENSE .",
    "postbuild": "pnpm run copy && node -e \"require('fs').writeFileSync('./dist/cjs/package.json', JSON.stringify({ type: 'commonjs' }))\"",
    "circular-check": "madge -c ./src/**/*.ts",
    "dev": "concurrently \"pnpm run build:esm --watch\" \"pnpm run build:cjs --watch\" \"pnpm run build:type --watch\""
  }
}<|MERGE_RESOLUTION|>--- conflicted
+++ resolved
@@ -43,11 +43,7 @@
     "@types/node": "^22.5.1",
     "@types/papaparse": "^5.3.14",
     "@types/pg": "^8.11.8",
-<<<<<<< HEAD
     "@upstash/vector": "^1.1.5",
-    "@xenova/transformers": "^2.17.2",
-=======
->>>>>>> a3618e76
     "@zilliz/milvus2-sdk-node": "^2.4.6",
     "ajv": "^8.17.1",
     "assemblyai": "^4.7.0",
